// Copyright (c) 2015-2021 MinIO, Inc.
//
// This file is part of MinIO Object Storage stack
//
// This program is free software: you can redistribute it and/or modify
// it under the terms of the GNU Affero General Public License as published by
// the Free Software Foundation, either version 3 of the License, or
// (at your option) any later version.
//
// This program is distributed in the hope that it will be useful
// but WITHOUT ANY WARRANTY; without even the implied warranty of
// MERCHANTABILITY or FITNESS FOR A PARTICULAR PURPOSE.  See the
// GNU Affero General Public License for more details.
//
// You should have received a copy of the GNU Affero General Public License
// along with this program.  If not, see <http://www.gnu.org/licenses/>.

package config

// Config value separator
const (
	ValueSeparator = ","
)

// Top level common ENVs
const (
	EnvAccessKey    = "MINIO_ACCESS_KEY"
	EnvSecretKey    = "MINIO_SECRET_KEY"
	EnvRootUser     = "MINIO_ROOT_USER"
	EnvRootPassword = "MINIO_ROOT_PASSWORD"

	// Legacy files
	EnvAccessKeyFile = "MINIO_ACCESS_KEY_FILE"
	EnvSecretKeyFile = "MINIO_SECRET_KEY_FILE"

	// Current files
	EnvRootUserFile     = "MINIO_ROOT_USER_FILE"
	EnvRootPasswordFile = "MINIO_ROOT_PASSWORD_FILE"

	// Set all config environment variables from 'config.env'
	// if necessary. Overrides all previous settings and also
	// overrides all environment values passed from
	// 'podman run -e ENV=value'
	EnvConfigEnvFile = "MINIO_CONFIG_ENV_FILE"

	EnvBrowser    = "MINIO_BROWSER"
	EnvDomain     = "MINIO_DOMAIN"
	EnvPublicIPs  = "MINIO_PUBLIC_IPS"
	EnvFSOSync    = "MINIO_FS_OSYNC"
	EnvArgs       = "MINIO_ARGS"
	EnvVolumes    = "MINIO_VOLUMES"
	EnvDNSWebhook = "MINIO_DNS_WEBHOOK_ENDPOINT"

	EnvSiteName   = "MINIO_SITE_NAME"
	EnvSiteRegion = "MINIO_SITE_REGION"

	EnvMinIOSubnetLicense = "MINIO_SUBNET_LICENSE" // Deprecated Dec 2021
	EnvMinIOSubnetAPIKey  = "MINIO_SUBNET_API_KEY"
	EnvMinIOSubnetProxy   = "MINIO_SUBNET_PROXY"

	EnvMinIOCallhomeEnable    = "MINIO_CALLHOME_ENABLE"
	EnvMinIOCallhomeFrequency = "MINIO_CALLHOME_FREQUENCY"

	EnvMinIOServerURL        = "MINIO_SERVER_URL"
	EnvBrowserRedirectURL    = "MINIO_BROWSER_REDIRECT_URL"
	EnvRootDiskThresholdSize = "MINIO_ROOTDISK_THRESHOLD_SIZE"
	EnvBrowserLoginAnimation = "MINIO_BROWSER_LOGIN_ANIMATION"

<<<<<<< HEAD
	EnvKMSSecretKey     = "MINIO_KMS_SECRET_KEY"
	EnvKMSSecretKeyFile = "MINIO_KMS_SECRET_KEY_FILE"
	EnvKESEndpoint      = "MINIO_KMS_KES_ENDPOINT"
	EnvKESKeyName       = "MINIO_KMS_KES_KEY_NAME"
	EnvKESClientKey     = "MINIO_KMS_KES_KEY_FILE"
	EnvKESClientCert    = "MINIO_KMS_KES_CERT_FILE"
	EnvKESServerCA      = "MINIO_KMS_KES_CAPATH"
=======
	EnvUpdate = "MINIO_UPDATE"
>>>>>>> e20aab25

	EnvEndpoints  = "MINIO_ENDPOINTS"   // legacy
	EnvWorm       = "MINIO_WORM"        // legacy
	EnvRegion     = "MINIO_REGION"      // legacy
	EnvRegionName = "MINIO_REGION_NAME" // legacy

	EnvOwnerID          = "MINIO_OWNER_ID"
	EnvOwnerDisplayName = "MINIO_OWNER_DISPLAY_NAME"
)<|MERGE_RESOLUTION|>--- conflicted
+++ resolved
@@ -66,17 +66,7 @@
 	EnvRootDiskThresholdSize = "MINIO_ROOTDISK_THRESHOLD_SIZE"
 	EnvBrowserLoginAnimation = "MINIO_BROWSER_LOGIN_ANIMATION"
 
-<<<<<<< HEAD
-	EnvKMSSecretKey     = "MINIO_KMS_SECRET_KEY"
-	EnvKMSSecretKeyFile = "MINIO_KMS_SECRET_KEY_FILE"
-	EnvKESEndpoint      = "MINIO_KMS_KES_ENDPOINT"
-	EnvKESKeyName       = "MINIO_KMS_KES_KEY_NAME"
-	EnvKESClientKey     = "MINIO_KMS_KES_KEY_FILE"
-	EnvKESClientCert    = "MINIO_KMS_KES_CERT_FILE"
-	EnvKESServerCA      = "MINIO_KMS_KES_CAPATH"
-=======
 	EnvUpdate = "MINIO_UPDATE"
->>>>>>> e20aab25
 
 	EnvEndpoints  = "MINIO_ENDPOINTS"   // legacy
 	EnvWorm       = "MINIO_WORM"        // legacy
