--- conflicted
+++ resolved
@@ -70,19 +70,6 @@
 	//    It is 64-character obfuscated version of the account ID.
 	// ```
 	// http://docs.aws.amazon.com/AmazonS3/latest/dev/example-walkthroughs-managing-access-example4.html
-<<<<<<< HEAD
-	globalMinioDefaultOwnerID          = "02d6176db174dc93cb1b899f7c6078f08654445fe8cf1b6ce98d8855f66bdbf4"
-	globalMinioDefaultOwnerDisplayName = "minio"
-	globalMinioDefaultStorageClass     = "STANDARD"
-	globalWindowsOSName                = "windows"
-	globalMacOSName                    = "darwin"
-	globalMinioModeFS                  = "mode-server-fs"
-	globalMinioModeErasure             = "mode-server-xl"
-	globalMinioModeDistErasure         = "mode-server-distributed-xl"
-	globalMinioModeGatewayPrefix       = "mode-gateway-"
-	globalDirSuffix                    = "__XLDIR__"
-	globalDirSuffixWithSlash           = globalDirSuffix + slashSeparator
-=======
 	globalMinioDefaultOwnerID      = "02d6176db174dc93cb1b899f7c6078f08654445fe8cf1b6ce98d8855f66bdbf4"
 	globalMinioDefaultStorageClass = "STANDARD"
 	globalWindowsOSName            = "windows"
@@ -93,7 +80,6 @@
 	globalMinioModeDistErasure     = "mode-server-distributed-xl"
 	globalDirSuffix                = "__XLDIR__"
 	globalDirSuffixWithSlash       = globalDirSuffix + slashSeparator
->>>>>>> e20aab25
 
 	// Add new global values here.
 )
@@ -115,11 +101,7 @@
 	GlobalStaleUploadsCleanupInterval = time.Hour * 6 // 6 hrs.
 
 	// Refresh interval to update in-memory iam config cache.
-<<<<<<< HEAD
-	globalRefreshIAMInterval = 5 * time.Minute
-=======
 	globalRefreshIAMInterval = 10 * time.Minute
->>>>>>> e20aab25
 
 	// Limit of location constraint XML for unauthenticated PUT bucket operations.
 	maxLocationConstraintSize = 3 * humanize.MiByte
@@ -386,11 +368,6 @@
 	globalRootDiskThreshold uint64
 
 	// Used for collecting stats for netperf
-<<<<<<< HEAD
-
-	globalNetPerfMinDuration = time.Second * 10
-	globalNetPerfRX          netPerfRX
-=======
 	globalNetPerfMinDuration     = time.Second * 10
 	globalNetPerfRX              netPerfRX
 	globalSiteNetPerfRX          netPerfRX
@@ -415,11 +392,9 @@
 
 	// Is _MINIO_DISABLE_API_FREEZE_ON_BOOT set?
 	globalDisableFreezeOnBoot bool
->>>>>>> e20aab25
 
 	//Use to set custom owner id and display name
 	globalOwnerID          = globalMinioDefaultOwnerID
-	globalOwnerDisplayName = globalMinioDefaultOwnerDisplayName
 
 	// Add new variable global values here.
 
