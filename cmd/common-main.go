// Copyright (c) 2015-2021 MinIO, Inc.
//
// This file is part of MinIO Object Storage stack
//
// This program is free software: you can redistribute it and/or modify
// it under the terms of the GNU Affero General Public License as published by
// the Free Software Foundation, either version 3 of the License, or
// (at your option) any later version.
//
// This program is distributed in the hope that it will be useful
// but WITHOUT ANY WARRANTY; without even the implied warranty of
// MERCHANTABILITY or FITNESS FOR A PARTICULAR PURPOSE.  See the
// GNU Affero General Public License for more details.
//
// You should have received a copy of the GNU Affero General Public License
// along with this program.  If not, see <http://www.gnu.org/licenses/>.

package cmd

import (
	"bufio"
	"bytes"
	"context"
	"crypto/tls"
	"crypto/x509"
	"encoding/gob"
	"errors"
	"fmt"
	"math/rand"
	"net"
	"net/http"
	"net/url"
	"os"
	"path"
	"path/filepath"
	"runtime"
	"sort"
	"strconv"
	"strings"
	"syscall"
	"time"

	"github.com/dustin/go-humanize"
	fcolor "github.com/fatih/color"
	"github.com/go-openapi/loads"
	"github.com/inconshreveable/mousetrap"
	dns2 "github.com/miekg/dns"
	"github.com/minio/cli"
	consoleoauth2 "github.com/minio/console/pkg/auth/idp/oauth2"
	consoleCerts "github.com/minio/console/pkg/certs"
	"github.com/minio/console/restapi"
	"github.com/minio/console/restapi/operations"
	"github.com/minio/kes-go"
	"github.com/minio/madmin-go/v3"
	"github.com/minio/minio-go/v7"
	"github.com/minio/minio-go/v7/pkg/credentials"
	"github.com/minio/minio-go/v7/pkg/set"
	"github.com/minio/minio/internal/auth"
	"github.com/minio/minio/internal/color"
	"github.com/minio/minio/internal/config"
	"github.com/minio/minio/internal/kms"
	"github.com/minio/minio/internal/logger"
	"github.com/minio/pkg/certs"
	"github.com/minio/pkg/console"
	"github.com/minio/pkg/ellipses"
	"github.com/minio/pkg/env"
	xnet "github.com/minio/pkg/net"
)

// serverDebugLog will enable debug printing
var serverDebugLog = env.Get("_MINIO_SERVER_DEBUG", config.EnableOff) == config.EnableOn

var (
	shardDiskTimeDelta     time.Duration
	defaultAWSCredProvider []credentials.Provider
)

func init() {
	if runtime.GOOS == "windows" {
		if mousetrap.StartedByExplorer() {
			fmt.Printf("Don't double-click %s\n", os.Args[0])
			fmt.Println("You need to open cmd.exe/PowerShell and run it from the command line")
			fmt.Println("Refer to the docs here on how to run it as a Windows Service https://github.com/minio/minio-service/tree/master/windows")
			fmt.Println("Press the Enter Key to Exit")
			fmt.Scanln()
			os.Exit(1)
		}
	}

	rand.Seed(time.Now().UTC().UnixNano())

	logger.Init(GOPATH, GOROOT)
	logger.RegisterError(config.FmtError)

	initGlobalContext()

	t, _ := minioVersionToReleaseTime(Version)
	if !t.IsZero() {
		globalVersionUnix = uint64(t.Unix())
	}

	globalIsCICD = env.Get("MINIO_CI_CD", "") != "" || env.Get("CI", "") != ""

	// Call to refresh will refresh names in cache.
	go func() {
		// Baremetal setups set DNS refresh window to 10 minutes.
		t := time.NewTicker(10 * time.Minute)
		defer t.Stop()
		for {
			select {
			case <-t.C:
				globalDNSCache.Refresh()

			case <-GlobalContext.Done():
				return
			}
		}
	}()

	console.SetColor("Debug", fcolor.New())

	gob.Register(StorageErr(""))
	gob.Register(madmin.TimeInfo{})
	gob.Register(madmin.XFSErrorConfigs{})
	gob.Register(map[string]interface{}{})

	defaultAWSCredProvider = []credentials.Provider{
		&credentials.IAM{
			Client: &http.Client{
				Transport: NewHTTPTransport(),
			},
		},
	}

	var err error
	shardDiskTimeDelta, err = time.ParseDuration(env.Get("_MINIO_SHARD_DISKTIME_DELTA", "1m"))
	if err != nil {
		shardDiskTimeDelta = 1 * time.Minute
	}

	// All minio-go API operations shall be performed only once,
	// another way to look at this is we are turning off retries.
	minio.MaxRetry = 1
}

const consolePrefix = "CONSOLE_"

func minioConfigToConsoleFeatures() {
	os.Setenv("CONSOLE_PBKDF_SALT", globalDeploymentID)
	os.Setenv("CONSOLE_PBKDF_PASSPHRASE", globalDeploymentID)
	if globalMinioEndpoint != "" {
		os.Setenv("CONSOLE_MINIO_SERVER", globalMinioEndpoint)
	} else {
		// Explicitly set 127.0.0.1 so Console will automatically bypass TLS verification to the local S3 API.
		// This will save users from providing a certificate with IP or FQDN SAN that points to the local host.
		os.Setenv("CONSOLE_MINIO_SERVER", fmt.Sprintf("%s://127.0.0.1:%s", getURLScheme(globalIsTLS), globalMinioPort))
	}
	if value := env.Get("MINIO_LOG_QUERY_URL", ""); value != "" {
		os.Setenv("CONSOLE_LOG_QUERY_URL", value)
		if value := env.Get("MINIO_LOG_QUERY_AUTH_TOKEN", ""); value != "" {
			os.Setenv("CONSOLE_LOG_QUERY_AUTH_TOKEN", value)
		}
	}
	// pass the console subpath configuration
	if value := env.Get(config.EnvBrowserRedirectURL, ""); value != "" {
		subPath := path.Clean(pathJoin(strings.TrimSpace(globalBrowserRedirectURL.Path), SlashSeparator))
		if subPath != SlashSeparator {
			os.Setenv("CONSOLE_SUBPATH", subPath)
		}
	}
	// Enable if prometheus URL is set.
	if value := env.Get("MINIO_PROMETHEUS_URL", ""); value != "" {
		os.Setenv("CONSOLE_PROMETHEUS_URL", value)
		if value := env.Get("MINIO_PROMETHEUS_JOB_ID", "minio-job"); value != "" {
			os.Setenv("CONSOLE_PROMETHEUS_JOB_ID", value)
			// Support additional labels for more granular filtering.
			if value := env.Get("MINIO_PROMETHEUS_EXTRA_LABELS", ""); value != "" {
				os.Setenv("CONSOLE_PROMETHEUS_EXTRA_LABELS", value)
			}
		}
	}
	// Enable if LDAP is enabled.
	if globalIAMSys.LDAPConfig.Enabled() {
		os.Setenv("CONSOLE_LDAP_ENABLED", config.EnableOn)
	}
	// Handle animation in welcome page
	if value := env.Get(config.EnvBrowserLoginAnimation, "on"); value != "" {
		os.Setenv("CONSOLE_ANIMATED_LOGIN", value)
	}

	os.Setenv("CONSOLE_MINIO_REGION", globalSite.Region)
	os.Setenv("CONSOLE_CERT_PASSWD", env.Get("MINIO_CERT_PASSWD", ""))

	globalSubnetConfig.ApplyEnv()
}

func buildOpenIDConsoleConfig() consoleoauth2.OpenIDPCfg {
	pcfgs := globalIAMSys.OpenIDConfig.ProviderCfgs
	m := make(map[string]consoleoauth2.ProviderConfig, len(pcfgs))
	for name, cfg := range pcfgs {
		callback := getConsoleEndpoints()[0] + "/oauth_callback"
		if cfg.RedirectURI != "" {
			callback = cfg.RedirectURI
		}
		m[name] = consoleoauth2.ProviderConfig{
			URL:                     cfg.URL.String(),
			DisplayName:             cfg.DisplayName,
			ClientID:                cfg.ClientID,
			ClientSecret:            cfg.ClientSecret,
			HMACSalt:                globalDeploymentID,
			HMACPassphrase:          cfg.ClientID,
			Scopes:                  strings.Join(cfg.DiscoveryDoc.ScopesSupported, ","),
			Userinfo:                cfg.ClaimUserinfo,
			RedirectCallbackDynamic: cfg.RedirectURIDynamic,
			RedirectCallback:        callback,
			EndSessionEndpoint:      cfg.DiscoveryDoc.EndSessionEndpoint,
			RoleArn:                 cfg.GetRoleArn(),
		}
	}
	return m
}

func initConsoleServer() (*restapi.Server, error) {
	// unset all console_ environment variables.
	for _, cenv := range env.List(consolePrefix) {
		os.Unsetenv(cenv)
	}

	// enable all console environment variables
	minioConfigToConsoleFeatures()

	// set certs dir to minio directory
	consoleCerts.GlobalCertsDir = &consoleCerts.ConfigDir{
		Path: globalCertsDir.Get(),
	}
	consoleCerts.GlobalCertsCADir = &consoleCerts.ConfigDir{
		Path: globalCertsCADir.Get(),
	}

	// set certs before other console initialization
	restapi.GlobalRootCAs, restapi.GlobalPublicCerts, restapi.GlobalTLSCertsManager = globalRootCAs, globalPublicCerts, globalTLSCerts

	swaggerSpec, err := loads.Embedded(restapi.SwaggerJSON, restapi.FlatSwaggerJSON)
	if err != nil {
		return nil, err
	}

	api := operations.NewConsoleAPI(swaggerSpec)

	if !serverDebugLog {
		// Disable console logging if server debug log is not enabled
		noLog := func(string, ...interface{}) {}

		restapi.LogInfo = noLog
		restapi.LogError = noLog
		api.Logger = noLog
	}

	// Pass in console application config. This needs to happen before the
	// ConfigureAPI() call.
	restapi.GlobalMinIOConfig = restapi.MinIOConfig{
		OpenIDProviders: buildOpenIDConsoleConfig(),
	}

	server := restapi.NewServer(api)
	// register all APIs
	server.ConfigureAPI()

	consolePort, _ := strconv.Atoi(globalMinioConsolePort)

	server.Host = globalMinioConsoleHost
	server.Port = consolePort
	restapi.Port = globalMinioConsolePort
	restapi.Hostname = globalMinioConsoleHost

	if globalIsTLS {
		// If TLS certificates are provided enforce the HTTPS.
		server.EnabledListeners = []string{"https"}
		server.TLSPort = consolePort
		// Need to store tls-port, tls-host un config variables so secure.middleware can read from there
		restapi.TLSPort = globalMinioConsolePort
		restapi.Hostname = globalMinioConsoleHost
	}

	return server, nil
}

// Check for updates and print a notification message
func checkUpdate(mode string) {
	updateURL := minioReleaseInfoURL
	if runtime.GOOS == globalWindowsOSName {
		updateURL = minioReleaseWindowsInfoURL
	}

	u, err := url.Parse(updateURL)
	if err != nil {
		return
	}

	// Its OK to ignore any errors during doUpdate() here.
	crTime, err := GetCurrentReleaseTime()
	if err != nil {
		return
	}

	_, lrTime, err := getLatestReleaseTime(u, 2*time.Second, mode)
	if err != nil {
		return
	}

	var older time.Duration
	var downloadURL string
	if lrTime.After(crTime) {
		older = lrTime.Sub(crTime)
		downloadURL = getDownloadURL(releaseTimeToReleaseTag(lrTime))
	}

	updateMsg := prepareUpdateMessage(downloadURL, older)
	if updateMsg == "" {
		return
	}

	logger.Info(prepareUpdateMessage("Run `mc admin update`", lrTime.Sub(crTime)))
}

func newConfigDirFromCtx(ctx *cli.Context, option string, getDefaultDir func() string) (*ConfigDir, bool) {
	var dir string
	var dirSet bool

	switch {
	case ctx.IsSet(option):
		dir = ctx.String(option)
		dirSet = true
	case ctx.GlobalIsSet(option):
		dir = ctx.GlobalString(option)
		dirSet = true
		// cli package does not expose parent's option option.  Below code is workaround.
		if dir == "" || dir == getDefaultDir() {
			dirSet = false // Unset to false since GlobalIsSet() true is a false positive.
			if ctx.Parent().GlobalIsSet(option) {
				dir = ctx.Parent().GlobalString(option)
				dirSet = true
			}
		}
	default:
		// Neither local nor global option is provided.  In this case, try to use
		// default directory.
		dir = getDefaultDir()
		if dir == "" {
			logger.FatalIf(errInvalidArgument, "%s option must be provided", option)
		}
	}

	if dir == "" {
		logger.FatalIf(errors.New("empty directory"), "%s directory cannot be empty", option)
	}

	// Disallow relative paths, figure out absolute paths.
	dirAbs, err := filepath.Abs(dir)
	logger.FatalIf(err, "Unable to fetch absolute path for %s=%s", option, dir)

	logger.FatalIf(mkdirAllIgnorePerm(dirAbs), "Unable to create directory specified %s=%s", option, dir)

	return &ConfigDir{path: dirAbs}, dirSet
}

func handleCommonCmdArgs(ctx *cli.Context) {
	// Get "json" flag from command line argument and
	// enable json and quite modes if json flag is turned on.
	globalCLIContext.JSON = ctx.IsSet("json") || ctx.GlobalIsSet("json")
	if globalCLIContext.JSON {
		logger.EnableJSON()
	}

	// Get quiet flag from command line argument.
	globalCLIContext.Quiet = ctx.IsSet("quiet") || ctx.GlobalIsSet("quiet")
	if globalCLIContext.Quiet {
		logger.EnableQuiet()
	}

	// Get anonymous flag from command line argument.
	globalCLIContext.Anonymous = ctx.IsSet("anonymous") || ctx.GlobalIsSet("anonymous")
	if globalCLIContext.Anonymous {
		logger.EnableAnonymous()
	}

	// Fetch address option
	addr := ctx.GlobalString("address")
	if addr == "" || addr == ":"+GlobalMinioDefaultPort {
		addr = ctx.String("address")
	}

	// Fetch console address option
	consoleAddr := ctx.GlobalString("console-address")
	if consoleAddr == "" {
		consoleAddr = ctx.String("console-address")
	}

	if consoleAddr == "" {
		p, err := xnet.GetFreePort()
		if err != nil {
			logger.FatalIf(err, "Unable to get free port for console on the host")
		}
		consoleAddr = net.JoinHostPort("", p.String())
	}

	if _, _, err := net.SplitHostPort(consoleAddr); err != nil {
		logger.FatalIf(err, "Unable to start listening on console port")
	}

	if consoleAddr == addr {
		logger.FatalIf(errors.New("--console-address cannot be same as --address"), "Unable to start the server")
	}

	globalMinioHost, globalMinioPort = mustSplitHostPort(addr)
	globalMinioConsoleHost, globalMinioConsolePort = mustSplitHostPort(consoleAddr)

	if globalMinioPort == globalMinioConsolePort {
		logger.FatalIf(errors.New("--console-address port cannot be same as --address port"), "Unable to start the server")
	}

	globalMinioAddr = addr

	// Check "no-compat" flag from command line argument.
	globalCLIContext.StrictS3Compat = true
	if ctx.IsSet("no-compat") || ctx.GlobalIsSet("no-compat") {
		globalCLIContext.StrictS3Compat = false
	}

	// Set all config, certs and CAs directories.
	var configSet, certsSet bool
	globalConfigDir, configSet = newConfigDirFromCtx(ctx, "config-dir", defaultConfigDir.Get)
	globalCertsDir, certsSet = newConfigDirFromCtx(ctx, "certs-dir", defaultCertsDir.Get)

	// Remove this code when we deprecate and remove config-dir.
	// This code is to make sure we inherit from the config-dir
	// option if certs-dir is not provided.
	if !certsSet && configSet {
		globalCertsDir = &ConfigDir{path: filepath.Join(globalConfigDir.Get(), certsDir)}
	}

	globalCertsCADir = &ConfigDir{path: filepath.Join(globalCertsDir.Get(), certsCADir)}

	logger.FatalIf(mkdirAllIgnorePerm(globalCertsCADir.Get()), "Unable to create certs CA directory at %s", globalCertsCADir.Get())
}

type envKV struct {
	Key   string
	Value string
	Skip  bool
}

func (e envKV) String() string {
	if e.Skip {
		return ""
	}
	return fmt.Sprintf("%s=%s", e.Key, e.Value)
}

func parsEnvEntry(envEntry string) (envKV, error) {
	envEntry = strings.TrimSpace(envEntry)
	if envEntry == "" {
		// Skip all empty lines
		return envKV{
			Skip: true,
		}, nil
	}
	if strings.HasPrefix(envEntry, "#") {
		// Skip commented lines
		return envKV{
			Skip: true,
		}, nil
	}
	envTokens := strings.SplitN(strings.TrimSpace(strings.TrimPrefix(envEntry, "export")), config.EnvSeparator, 2)
	if len(envTokens) != 2 {
		return envKV{}, fmt.Errorf("envEntry malformed; %s, expected to be of form 'KEY=value'", envEntry)
	}

	key := envTokens[0]
	val := envTokens[1]

	// Remove quotes from the value if found
	if len(val) >= 2 {
		quote := val[0]
		if (quote == '"' || quote == '\'') && val[len(val)-1] == quote {
			val = val[1 : len(val)-1]
		}
	}

	return envKV{
		Key:   key,
		Value: val,
	}, nil
}

// Similar to os.Environ returns a copy of strings representing
// the environment values from a file, in the form "key, value".
// in a structured form.
func minioEnvironFromFile(envConfigFile string) ([]envKV, error) {
	f, err := Open(envConfigFile)
	if err != nil {
		return nil, err
	}
	defer f.Close()
	var ekvs []envKV
	scanner := bufio.NewScanner(f)
	for scanner.Scan() {
		ekv, err := parsEnvEntry(scanner.Text())
		if err != nil {
			return nil, err
		}
		if ekv.Skip {
			// Skips empty lines
			continue
		}
		ekvs = append(ekvs, ekv)
	}
	if err = scanner.Err(); err != nil {
		return nil, err
	}
	return ekvs, nil
}

func readFromSecret(sp string) (string, error) {
	// Supports reading path from docker secrets, filename is
	// relative to /run/secrets/ position.
	if isFile(pathJoin("/run/secrets/", sp)) {
		sp = pathJoin("/run/secrets/", sp)
	}
	credBuf, err := os.ReadFile(sp)
	if err != nil {
		if os.IsNotExist(err) { // ignore if file doesn't exist.
			return "", nil
		}
		return "", err
	}
	return string(bytes.TrimSpace(credBuf)), nil
}

func loadEnvVarsFromFiles() {
	if env.IsSet(config.EnvAccessKeyFile) {
		accessKey, err := readFromSecret(env.Get(config.EnvAccessKeyFile, ""))
		if err != nil {
			logger.Fatal(config.ErrInvalidCredentials(err),
				"Unable to validate credentials inherited from the secret file(s)")
		}
		if accessKey != "" {
			os.Setenv(config.EnvRootUser, accessKey)
		}
	}

	if env.IsSet(config.EnvSecretKeyFile) {
		secretKey, err := readFromSecret(env.Get(config.EnvSecretKeyFile, ""))
		if err != nil {
			logger.Fatal(config.ErrInvalidCredentials(err),
				"Unable to validate credentials inherited from the secret file(s)")
		}
		if secretKey != "" {
			os.Setenv(config.EnvRootPassword, secretKey)
		}
	}

	if env.IsSet(config.EnvRootUserFile) {
		rootUser, err := readFromSecret(env.Get(config.EnvRootUserFile, ""))
		if err != nil {
			logger.Fatal(config.ErrInvalidCredentials(err),
				"Unable to validate credentials inherited from the secret file(s)")
		}
		if rootUser != "" {
			os.Setenv(config.EnvRootUser, rootUser)
		}
	}

	if env.IsSet(config.EnvRootPasswordFile) {
		rootPassword, err := readFromSecret(env.Get(config.EnvRootPasswordFile, ""))
		if err != nil {
			logger.Fatal(config.ErrInvalidCredentials(err),
				"Unable to validate credentials inherited from the secret file(s)")
		}
		if rootPassword != "" {
			os.Setenv(config.EnvRootPassword, rootPassword)
		}
	}

	if env.IsSet(kms.EnvKMSSecretKeyFile) {
		kmsSecret, err := readFromSecret(env.Get(kms.EnvKMSSecretKeyFile, ""))
		if err != nil {
			logger.Fatal(err, "Unable to read the KMS secret key inherited from secret file")
		}
		if kmsSecret != "" {
			os.Setenv(kms.EnvKMSSecretKey, kmsSecret)
		}
	}

	if env.IsSet(config.EnvConfigEnvFile) {
		ekvs, err := minioEnvironFromFile(env.Get(config.EnvConfigEnvFile, ""))
		if err != nil && !os.IsNotExist(err) {
			logger.Fatal(err, "Unable to read the config environment file")
		}
		for _, ekv := range ekvs {
			os.Setenv(ekv.Key, ekv.Value)
		}
	}
}

func handleCommonEnvVars() {
	loadEnvVarsFromFiles()

	var err error
	globalBrowserEnabled, err = config.ParseBool(env.Get(config.EnvBrowser, config.EnableOn))
	if err != nil {
		logger.Fatal(config.ErrInvalidBrowserValue(err), "Invalid MINIO_BROWSER value in environment variable")
	}
	if globalBrowserEnabled {
		if redirectURL := env.Get(config.EnvBrowserRedirectURL, ""); redirectURL != "" {
			u, err := xnet.ParseHTTPURL(redirectURL)
			if err != nil {
				logger.Fatal(err, "Invalid MINIO_BROWSER_REDIRECT_URL value in environment variable")
			}
			// Look for if URL has invalid values and return error.
			if !((u.Scheme == "http" || u.Scheme == "https") &&
				u.Opaque == "" &&
				!u.ForceQuery && u.RawQuery == "" && u.Fragment == "") {
				err := fmt.Errorf("URL contains unexpected resources, expected URL to be one of http(s)://console.example.com or as a subpath via API endpoint http(s)://minio.example.com/minio format: %v", u)
				logger.Fatal(err, "Invalid MINIO_BROWSER_REDIRECT_URL value is environment variable")
			}
			globalBrowserRedirectURL = u
		}
	}

	if serverURL := env.Get(config.EnvMinIOServerURL, ""); serverURL != "" {
		u, err := xnet.ParseHTTPURL(serverURL)
		if err != nil {
			logger.Fatal(err, "Invalid MINIO_SERVER_URL value in environment variable")
		}
		// Look for if URL has invalid values and return error.
		if !((u.Scheme == "http" || u.Scheme == "https") &&
			(u.Path == "/" || u.Path == "") && u.Opaque == "" &&
			!u.ForceQuery && u.RawQuery == "" && u.Fragment == "") {
			err := fmt.Errorf("URL contains unexpected resources, expected URL to be of http(s)://minio.example.com format: %v", u)
			logger.Fatal(err, "Invalid MINIO_SERVER_URL value is environment variable")
		}
		u.Path = "" // remove any path component such as `/`
		globalMinioEndpoint = u.String()
		globalMinioEndpointURL = u
	}

	globalFSOSync, err = config.ParseBool(env.Get(config.EnvFSOSync, config.EnableOff))
	if err != nil {
		logger.Fatal(config.ErrInvalidFSOSyncValue(err), "Invalid MINIO_FS_OSYNC value in environment variable")
	}

	globalOwnerID = env.Get(config.EnvOwnerID, globalMinioDefaultOwnerID)
	globalOwnerDisplayName = env.Get(config.EnvOwnerDisplayName, globalMinioDefaultOwnerDisplayName)

	if rootDiskSize := env.Get(config.EnvRootDiskThresholdSize, ""); rootDiskSize != "" {
		size, err := humanize.ParseBytes(rootDiskSize)
		if err != nil {
			logger.Fatal(err, fmt.Sprintf("Invalid %s value in environment variable", config.EnvRootDiskThresholdSize))
		}
		globalRootDiskThreshold = size
	}

	domains := env.Get(config.EnvDomain, "")
	if len(domains) != 0 {
		for _, domainName := range strings.Split(domains, config.ValueSeparator) {
			if _, ok := dns2.IsDomainName(domainName); !ok {
				logger.Fatal(config.ErrInvalidDomainValue(nil).Msg("Unknown value `%s`", domainName),
					"Invalid MINIO_DOMAIN value in environment variable")
			}
			globalDomainNames = append(globalDomainNames, domainName)
		}
		sort.Strings(globalDomainNames)
		lcpSuf := lcpSuffix(globalDomainNames)
		for _, domainName := range globalDomainNames {
			if domainName == lcpSuf && len(globalDomainNames) > 1 {
				logger.Fatal(config.ErrOverlappingDomainValue(nil).Msg("Overlapping domains `%s` not allowed", globalDomainNames),
					"Invalid MINIO_DOMAIN value in environment variable")
			}
		}
	}

	publicIPs := env.Get(config.EnvPublicIPs, "")
	if len(publicIPs) != 0 {
		minioEndpoints := strings.Split(publicIPs, config.ValueSeparator)
		domainIPs := set.NewStringSet()
		for _, endpoint := range minioEndpoints {
			if net.ParseIP(endpoint) == nil {
				// Checking if the IP is a DNS entry.
				addrs, err := globalDNSCache.LookupHost(GlobalContext, endpoint)
				if err != nil {
					logger.FatalIf(err, "Unable to initialize MinIO server with [%s] invalid entry found in MINIO_PUBLIC_IPS", endpoint)
				}
				for _, addr := range addrs {
					domainIPs.Add(addr)
				}
			}
			domainIPs.Add(endpoint)
		}
		updateDomainIPs(domainIPs)
	} else {
		// Add found interfaces IP address to global domain IPS,
		// loopback addresses will be naturally dropped.
		domainIPs := mustGetLocalIP4()
		for _, host := range globalEndpoints.Hostnames() {
			domainIPs.Add(host)
		}
		updateDomainIPs(domainIPs)
	}

	// In place update is true by default if the MINIO_UPDATE is not set
	// or is not set to 'off', if MINIO_UPDATE is set to 'off' then
	// in-place update is off.
	globalInplaceUpdateDisabled = strings.EqualFold(env.Get(config.EnvUpdate, config.EnableOn), config.EnableOff)

	// Check if the supported credential env vars,
	// "MINIO_ROOT_USER" and "MINIO_ROOT_PASSWORD" are provided
	// Warn user if deprecated environment variables,
	// "MINIO_ACCESS_KEY" and "MINIO_SECRET_KEY", are defined
	// Check all error conditions first
	//nolint:gocritic
	if !env.IsSet(config.EnvRootUser) && env.IsSet(config.EnvRootPassword) {
		logger.Fatal(config.ErrMissingEnvCredentialRootUser(nil), "Unable to start MinIO")
	} else if env.IsSet(config.EnvRootUser) && !env.IsSet(config.EnvRootPassword) {
		logger.Fatal(config.ErrMissingEnvCredentialRootPassword(nil), "Unable to start MinIO")
	} else if !env.IsSet(config.EnvRootUser) && !env.IsSet(config.EnvRootPassword) {
		if !env.IsSet(config.EnvAccessKey) && env.IsSet(config.EnvSecretKey) {
			logger.Fatal(config.ErrMissingEnvCredentialAccessKey(nil), "Unable to start MinIO")
		} else if env.IsSet(config.EnvAccessKey) && !env.IsSet(config.EnvSecretKey) {
			logger.Fatal(config.ErrMissingEnvCredentialSecretKey(nil), "Unable to start MinIO")
		}
	}

	// At this point, either both environment variables
	// are defined or both are not defined.
	// Check both cases and authenticate them if correctly defined
	var user, password string
	var hasCredentials bool
	//nolint:gocritic
	if env.IsSet(config.EnvRootUser) && env.IsSet(config.EnvRootPassword) {
		user = env.Get(config.EnvRootUser, "")
		password = env.Get(config.EnvRootPassword, "")
		hasCredentials = true
	} else if env.IsSet(config.EnvAccessKey) && env.IsSet(config.EnvSecretKey) {
		user = env.Get(config.EnvAccessKey, "")
		password = env.Get(config.EnvSecretKey, "")
		hasCredentials = true
	}
	if hasCredentials {
		cred, err := auth.CreateCredentials(user, password)
		if err != nil {
			logger.Fatal(config.ErrInvalidCredentials(err),
				"Unable to validate credentials inherited from the shell environment")
		}
		if env.IsSet(config.EnvAccessKey) && env.IsSet(config.EnvSecretKey) {
			msg := fmt.Sprintf("WARNING: %s and %s are deprecated.\n"+
				"         Please use %s and %s",
				config.EnvAccessKey, config.EnvSecretKey,
				config.EnvRootUser, config.EnvRootPassword)
			logger.Info(color.RedBold(msg))
		}
		globalActiveCred = cred
		globalCredViaEnv = true
	} else {
		globalActiveCred = auth.DefaultCredentials
	}

	globalDisableFreezeOnBoot = env.Get("_MINIO_DISABLE_API_FREEZE_ON_BOOT", "") == "true" || serverDebugLog
}

// Initialize KMS global variable after valiadating and loading the configuration.
// It depends on KMS env variables and global cli flags.
func handleKMSConfig() {
	if env.IsSet(kms.EnvKMSSecretKey) && env.IsSet(kms.EnvKESEndpoint) {
		logger.Fatal(errors.New("ambigious KMS configuration"), fmt.Sprintf("The environment contains %q as well as %q", kms.EnvKMSSecretKey, kms.EnvKESEndpoint))
	}

	if env.IsSet(kms.EnvKMSSecretKey) {
		KMS, err := kms.Parse(env.Get(kms.EnvKMSSecretKey, ""))
		if err != nil {
			logger.Fatal(err, "Unable to parse the KMS secret key inherited from the shell environment")
		}
		GlobalKMS = KMS
	}
	if env.IsSet(kms.EnvKESEndpoint) {
		if env.IsSet(kms.EnvKESAPIKey) {
			if env.IsSet(kms.EnvKESClientKey) {
				logger.Fatal(errors.New("ambigious KMS configuration"), fmt.Sprintf("The environment contains %q as well as %q", kms.EnvKESAPIKey, kms.EnvKESClientKey))
			}
			if env.IsSet(kms.EnvKESClientCert) {
				logger.Fatal(errors.New("ambigious KMS configuration"), fmt.Sprintf("The environment contains %q as well as %q", kms.EnvKESAPIKey, kms.EnvKESClientCert))
			}
		}

		var endpoints []string
		for _, endpoint := range strings.Split(env.Get(kms.EnvKESEndpoint, ""), ",") {
			if strings.TrimSpace(endpoint) == "" {
				continue
			}
			if !ellipses.HasEllipses(endpoint) {
				endpoints = append(endpoints, endpoint)
				continue
			}
			patterns, err := ellipses.FindEllipsesPatterns(endpoint)
			if err != nil {
				logger.Fatal(err, fmt.Sprintf("Invalid KES endpoint %q", endpoint))
			}
			for _, lbls := range patterns.Expand() {
				endpoints = append(endpoints, strings.Join(lbls, ""))
			}
		}
<<<<<<< HEAD
		certificate, err := tls.LoadX509KeyPair(env.Get(config.EnvKESClientCert, ""), env.Get(config.EnvKESClientKey, ""))
		if err != nil {
			logger.Fatal(err, "Unable to load KES client certificate as specified by the shell environment")
		}
		rootCAs, err := certs.GetRootCAs(env.Get(config.EnvKESServerCA, globalCertsCADir.Get()))
		if err != nil {
			logger.Fatal(err, fmt.Sprintf("Unable to load X.509 root CAs for KES from %q", env.Get(config.EnvKESServerCA, globalCertsCADir.Get())))
=======
		rootCAs, err := certs.GetRootCAs(env.Get(kms.EnvKESServerCA, globalCertsCADir.Get()))
		if err != nil {
			logger.Fatal(err, fmt.Sprintf("Unable to load X.509 root CAs for KES from %q", env.Get(kms.EnvKESServerCA, globalCertsCADir.Get())))
		}

		var kmsConf kms.Config
		if env.IsSet(kms.EnvKESAPIKey) {
			key, err := kes.ParseAPIKey(env.Get(kms.EnvKESAPIKey, ""))
			if err != nil {
				logger.Fatal(err, fmt.Sprintf("Failed to parse KES API key from %q", env.Get(kms.EnvKESAPIKey, "")))
			}
			kmsConf = kms.Config{
				Endpoints:    endpoints,
				Enclave:      env.Get(kms.EnvKESEnclave, ""),
				DefaultKeyID: env.Get(kms.EnvKESKeyName, ""),
				APIKey:       key,
				RootCAs:      rootCAs,
			}
		} else {
			loadX509KeyPair := func(certFile, keyFile string) (tls.Certificate, error) {
				// Manually load the certificate and private key into memory.
				// We need to check whether the private key is encrypted, and
				// if so, decrypt it using the user-provided password.
				certBytes, err := os.ReadFile(certFile)
				if err != nil {
					return tls.Certificate{}, fmt.Errorf("Unable to load KES client certificate as specified by the shell environment: %v", err)
				}
				keyBytes, err := os.ReadFile(keyFile)
				if err != nil {
					return tls.Certificate{}, fmt.Errorf("Unable to load KES client private key as specified by the shell environment: %v", err)
				}
				privateKeyPEM, rest := pem.Decode(bytes.TrimSpace(keyBytes))
				if len(rest) != 0 {
					return tls.Certificate{}, errors.New("Unable to load KES client private key as specified by the shell environment: private key contains additional data")
				}
				if x509.IsEncryptedPEMBlock(privateKeyPEM) {
					keyBytes, err = x509.DecryptPEMBlock(privateKeyPEM, []byte(env.Get(kms.EnvKESClientPassword, "")))
					if err != nil {
						return tls.Certificate{}, fmt.Errorf("Unable to decrypt KES client private key as specified by the shell environment: %v", err)
					}
					keyBytes = pem.EncodeToMemory(&pem.Block{Type: privateKeyPEM.Type, Bytes: keyBytes})
				}
				certificate, err := tls.X509KeyPair(certBytes, keyBytes)
				if err != nil {
					return tls.Certificate{}, fmt.Errorf("Unable to load KES client certificate as specified by the shell environment: %v", err)
				}
				return certificate, nil
			}

			reloadCertEvents := make(chan tls.Certificate, 1)
			certificate, err := certs.NewCertificate(env.Get(kms.EnvKESClientCert, ""), env.Get(kms.EnvKESClientKey, ""), loadX509KeyPair)
			if err != nil {
				logger.Fatal(err, "Failed to load KES client certificate")
			}
			certificate.Watch(context.Background(), 15*time.Minute, syscall.SIGHUP)
			certificate.Notify(reloadCertEvents)

			kmsConf = kms.Config{
				Endpoints:        endpoints,
				Enclave:          env.Get(kms.EnvKESEnclave, ""),
				DefaultKeyID:     env.Get(kms.EnvKESKeyName, ""),
				Certificate:      certificate,
				ReloadCertEvents: reloadCertEvents,
				RootCAs:          rootCAs,
			}
>>>>>>> e20aab25
		}

		KMS, err := kms.NewWithConfig(kmsConf)
		if err != nil {
			logger.Fatal(err, "Unable to initialize a connection to KES as specified by the shell environment")
		}
		// We check that the default key ID exists or try to create it otherwise.
		// This implicitly checks that we can communicate to KES. We don't treat
		// a policy error as failure condition since MinIO may not have the permission
		// to create keys - just to generate/decrypt data encryption keys.
		if err = KMS.CreateKey(context.Background(), env.Get(kms.EnvKESKeyName, "")); err != nil && !errors.Is(err, kes.ErrKeyExists) && !errors.Is(err, kes.ErrNotAllowed) {
			logger.Fatal(err, "Unable to initialize a connection to KES as specified by the shell environment")
		}
		GlobalKMS = KMS
	}
}

func getTLSConfig() (x509Certs []*x509.Certificate, manager *certs.Manager, secureConn bool, err error) {
	if !(isFile(getPublicCertFile()) && isFile(getPrivateKeyFile())) {
		return nil, nil, false, nil
	}

	if x509Certs, err = config.ParsePublicCertFile(getPublicCertFile()); err != nil {
		return nil, nil, false, err
	}

	manager, err = certs.NewManager(GlobalContext, getPublicCertFile(), getPrivateKeyFile(), config.LoadX509KeyPair)
	if err != nil {
		return nil, nil, false, err
	}

	// MinIO has support for multiple certificates. It expects the following structure:
	//  certs/
	//   │
	//   ├─ public.crt
	//   ├─ private.key
	//   │
	//   ├─ example.com/
	//   │   │
	//   │   ├─ public.crt
	//   │   └─ private.key
	//   └─ foobar.org/
	//      │
	//      ├─ public.crt
	//      └─ private.key
	//   ...
	//
	// Therefore, we read all filenames in the cert directory and check
	// for each directory whether it contains a public.crt and private.key.
	// If so, we try to add it to certificate manager.
	root, err := Open(globalCertsDir.Get())
	if err != nil {
		return nil, nil, false, err
	}
	defer root.Close()

	files, err := root.Readdir(-1)
	if err != nil {
		return nil, nil, false, err
	}
	for _, file := range files {
		// Ignore all
		// - regular files
		// - "CAs" directory
		// - any directory which starts with ".."
		if file.Mode().IsRegular() || file.Name() == "CAs" || strings.HasPrefix(file.Name(), "..") {
			continue
		}
		if file.Mode()&os.ModeSymlink == os.ModeSymlink {
			file, err = Stat(filepath.Join(root.Name(), file.Name()))
			if err != nil {
				// not accessible ignore
				continue
			}
			if !file.IsDir() {
				continue
			}
		}

		var (
			certFile = filepath.Join(root.Name(), file.Name(), publicCertFile)
			keyFile  = filepath.Join(root.Name(), file.Name(), privateKeyFile)
		)
		if !isFile(certFile) || !isFile(keyFile) {
			continue
		}
		if err = manager.AddCertificate(certFile, keyFile); err != nil {
			err = fmt.Errorf("Unable to load TLS certificate '%s,%s': %w", certFile, keyFile, err)
			logger.LogIf(GlobalContext, err, logger.Minio)
		}
	}
	secureConn = true

	// Certs might be symlinks, reload them every 10 seconds.
	manager.UpdateReloadDuration(10 * time.Second)

	// syscall.SIGHUP to reload the certs.
	manager.ReloadOnSignal(syscall.SIGHUP)

	return x509Certs, manager, secureConn, nil
}

// contextCanceled returns whether a context is canceled.
func contextCanceled(ctx context.Context) bool {
	select {
	case <-ctx.Done():
		return true
	default:
		return false
	}
}

// bgContext returns a context that can be used for async operations.
// Cancellation/timeouts are removed, so parent cancellations/timeout will
// not propagate from parent.
// Context values are preserved.
// This can be used for goroutines that live beyond the parent context.
func bgContext(parent context.Context) context.Context {
	return bgCtx{parent: parent}
}

type bgCtx struct {
	parent context.Context
}

func (a bgCtx) Done() <-chan struct{} {
	return nil
}

func (a bgCtx) Err() error {
	return nil
}

func (a bgCtx) Deadline() (deadline time.Time, ok bool) {
	return time.Time{}, false
}

func (a bgCtx) Value(key interface{}) interface{} {
	return a.parent.Value(key)
}<|MERGE_RESOLUTION|>--- conflicted
+++ resolved
@@ -24,6 +24,7 @@
 	"crypto/tls"
 	"crypto/x509"
 	"encoding/gob"
+	"encoding/pem"
 	"errors"
 	"fmt"
 	"math/rand"
@@ -651,7 +652,6 @@
 	}
 
 	globalOwnerID = env.Get(config.EnvOwnerID, globalMinioDefaultOwnerID)
-	globalOwnerDisplayName = env.Get(config.EnvOwnerDisplayName, globalMinioDefaultOwnerDisplayName)
 
 	if rootDiskSize := env.Get(config.EnvRootDiskThresholdSize, ""); rootDiskSize != "" {
 		size, err := humanize.ParseBytes(rootDiskSize)
@@ -809,15 +809,6 @@
 				endpoints = append(endpoints, strings.Join(lbls, ""))
 			}
 		}
-<<<<<<< HEAD
-		certificate, err := tls.LoadX509KeyPair(env.Get(config.EnvKESClientCert, ""), env.Get(config.EnvKESClientKey, ""))
-		if err != nil {
-			logger.Fatal(err, "Unable to load KES client certificate as specified by the shell environment")
-		}
-		rootCAs, err := certs.GetRootCAs(env.Get(config.EnvKESServerCA, globalCertsCADir.Get()))
-		if err != nil {
-			logger.Fatal(err, fmt.Sprintf("Unable to load X.509 root CAs for KES from %q", env.Get(config.EnvKESServerCA, globalCertsCADir.Get())))
-=======
 		rootCAs, err := certs.GetRootCAs(env.Get(kms.EnvKESServerCA, globalCertsCADir.Get()))
 		if err != nil {
 			logger.Fatal(err, fmt.Sprintf("Unable to load X.509 root CAs for KES from %q", env.Get(kms.EnvKESServerCA, globalCertsCADir.Get())))
@@ -883,7 +874,6 @@
 				ReloadCertEvents: reloadCertEvents,
 				RootCAs:          rootCAs,
 			}
->>>>>>> e20aab25
 		}
 
 		KMS, err := kms.NewWithConfig(kmsConf)
